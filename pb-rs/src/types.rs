use std::collections::HashMap;
use std::fmt;
use std::fs::File;
use std::io::{BufReader, BufWriter, Read, Write};
use std::path::{Path, PathBuf};

use log::{debug, warn};

use crate::errors::{Error, Result};
use crate::keywords::sanitize_keyword;
use crate::parser::file_descriptor;

fn sizeof_varint(v: u32) -> usize {
    match v {
        0x0..=0x7F => 1,
        0x80..=0x3FFF => 2,
        0x4000..=0x1F_FFFF => 3,
        0x20_0000..=0xFFF_FFFF => 4,
        _ => 5,
    }
}

#[derive(Debug, Clone, Copy, PartialEq)]
pub enum Syntax {
    Proto2,
    Proto3,
}

impl Default for Syntax {
    fn default() -> Syntax {
        Syntax::Proto2
    }
}

#[derive(Debug, Clone, PartialEq)]
pub enum Frequency {
    Optional,
    Repeated,
    Required,
}

#[derive(Clone, PartialEq, Eq, Hash, Default)]
pub struct MessageIndex {
    indexes: Vec<usize>,
}

impl fmt::Debug for MessageIndex {
    fn fmt(&self, f: &mut fmt::Formatter) -> ::std::result::Result<(), fmt::Error> {
        f.debug_set().entries(self.indexes.iter()).finish()
    }
}

impl MessageIndex {
    pub fn get_message<'a>(&self, desc: &'a FileDescriptor) -> &'a Message {
        let first_message = self.indexes.first().and_then(|i| desc.messages.get(*i));
        self.indexes
            .iter()
            .skip(1)
            .fold(first_message, |cur, next| {
                cur.and_then(|msg| msg.messages.get(*next))
            })
            .expect("Message index not found")
    }

    fn get_message_mut<'a>(&self, desc: &'a mut FileDescriptor) -> &'a mut Message {
        let first_message = self
            .indexes
            .first()
            .and_then(move |i| desc.messages.get_mut(*i));
        self.indexes
            .iter()
            .skip(1)
            .fold(first_message, |cur, next| {
                cur.and_then(|msg| msg.messages.get_mut(*next))
            })
            .expect("Message index not found")
    }

    fn push(&mut self, i: usize) {
        self.indexes.push(i);
    }

    fn pop(&mut self) {
        self.indexes.pop();
    }
}

#[derive(Debug, Clone, PartialEq, Eq, Hash, Default)]
pub struct EnumIndex {
    msg_index: MessageIndex,
    index: usize,
}

impl EnumIndex {
    pub fn get_enum<'a>(&self, desc: &'a FileDescriptor) -> &'a Enumerator {
        let enums = if self.msg_index.indexes.is_empty() {
            &desc.enums
        } else {
            &self.msg_index.get_message(desc).enums
        };
        enums.get(self.index).expect("Enum index not found")
    }
}

#[derive(Debug, Clone, PartialEq, Eq, Hash)]
pub enum FieldType {
    Int32,
    Int64,
    Uint32,
    Uint64,
    Sint32,
    Sint64,
    Bool,
    Enum(EnumIndex),
    Fixed64,
    Sfixed64,
    Double,
    StringCow,
    BytesCow,
    String_,
    Bytes_,
    Message(MessageIndex),
    MessageOrEnum(String),
    Fixed32,
    Sfixed32,
    Float,
    Map(Box<FieldType>, Box<FieldType>),
}

impl FieldType {
    pub fn is_primitive(&self) -> bool {
        match *self {
            FieldType::Message(_)
            | FieldType::Map(_, _)
            | FieldType::StringCow
            | FieldType::BytesCow
            | FieldType::String_
            | FieldType::Bytes_ => false,
            _ => true,
        }
    }

    fn has_cow(&self) -> bool {
        match *self {
            FieldType::BytesCow | FieldType::StringCow => true,
            FieldType::Map(ref k, ref v) => k.has_cow() || v.has_cow(),
            _ => false,
        }
    }

    fn is_map(&self) -> bool {
        match *self {
            FieldType::Map(_, _) => true,
            _ => false,
        }
    }

    fn wire_type_num(&self, packed: bool) -> u32 {
        if packed {
            2
        } else {
            self.wire_type_num_non_packed()
        }
    }

    fn wire_type_num_non_packed(&self) -> u32 {
        /*
        0	Varint	int32, int64, uint32, uint64, sint32, sint64, bool, enum
        1	64-bit	fixed64, sfixed64, double
        2	Length-delimited	string, bytes, embedded messages, packed repeated fields
        3	Start group	groups (deprecated)
        4	End group	groups (deprecated)
        5	32-bit	fixed32, sfixed32, float
        */
        match *self {
            FieldType::Int32
            | FieldType::Sint32
            | FieldType::Int64
            | FieldType::Sint64
            | FieldType::Uint32
            | FieldType::Uint64
            | FieldType::Bool
            | FieldType::Enum(_) => 0,
            FieldType::Fixed64 | FieldType::Sfixed64 | FieldType::Double => 1,
            FieldType::StringCow
            | FieldType::BytesCow
            | FieldType::String_
            | FieldType::Bytes_
            | FieldType::Message(_)
            | FieldType::Map(_, _) => 2,
            FieldType::Fixed32 | FieldType::Sfixed32 | FieldType::Float => 5,
            FieldType::MessageOrEnum(_) => unreachable!("Message / Enum not resolved"),
        }
    }

    fn proto_type(&self) -> &str {
        match *self {
            FieldType::Int32 => "int32",
            FieldType::Sint32 => "sint32",
            FieldType::Int64 => "int64",
            FieldType::Sint64 => "sint64",
            FieldType::Uint32 => "uint32",
            FieldType::Uint64 => "uint64",
            FieldType::Bool => "bool",
            FieldType::Enum(_) => "enum",
            FieldType::Fixed32 => "fixed32",
            FieldType::Sfixed32 => "sfixed32",
            FieldType::Float => "float",
            FieldType::Fixed64 => "fixed64",
            FieldType::Sfixed64 => "sfixed64",
            FieldType::Double => "double",
            FieldType::String_ => "string",
            FieldType::Bytes_ => "bytes",
            FieldType::StringCow => "string",
            FieldType::BytesCow => "bytes",
            FieldType::Message(_) => "message",
            FieldType::Map(_, _) => "map",
            FieldType::MessageOrEnum(_) => unreachable!("Message / Enum not resolved"),
        }
    }

    fn is_fixed_size(&self) -> bool {
        match self.wire_type_num_non_packed() {
            1 | 5 => true,
            _ => false,
        }
    }

    fn regular_default<'a, 'b>(&'a self, desc: &'b FileDescriptor) -> Option<&'b str> {
        match *self {
            FieldType::Int32 => Some("0i32"),
            FieldType::Sint32 => Some("0i32"),
            FieldType::Int64 => Some("0i64"),
            FieldType::Sint64 => Some("0i64"),
            FieldType::Uint32 => Some("0u32"),
            FieldType::Uint64 => Some("0u64"),
            FieldType::Bool => Some("false"),
            FieldType::Fixed32 => Some("0u32"),
            FieldType::Sfixed32 => Some("0i32"),
            FieldType::Float => Some("0f32"),
            FieldType::Fixed64 => Some("0u64"),
            FieldType::Sfixed64 => Some("0i64"),
            FieldType::Double => Some("0f64"),
            FieldType::StringCow => Some("\"\""),
            FieldType::BytesCow => Some("Cow::Borrowed(b\"\")"),
            FieldType::String_ => Some("String::default()"),
            FieldType::Bytes_ => Some("vec![]"),
            FieldType::Enum(ref e) => {
                let e = e.get_enum(desc);
                Some(&*e.fully_qualified_fields[0].0)
            }
            FieldType::Message(_) => None,
            FieldType::Map(_, _) => None,
            FieldType::MessageOrEnum(_) => unreachable!("Message / Enum not resolved"),
        }
    }

    pub fn message(&self) -> Option<&MessageIndex> {
        if let FieldType::Message(ref m) = self {
            Some(m)
        } else {
            None
        }
    }

    fn has_lifetime(
        &self,
        desc: &FileDescriptor,
        packed: bool,
        ignore: &mut Vec<MessageIndex>,
    ) -> bool {
        match *self {
            FieldType::StringCow | FieldType::BytesCow => true, // Cow<[u8]>
            FieldType::Message(ref m) => m.get_message(desc).has_lifetime(desc, ignore),
            FieldType::Fixed64
            | FieldType::Sfixed64
            | FieldType::Double
            | FieldType::Fixed32
            | FieldType::Sfixed32
            | FieldType::String_
            | FieldType::Bytes_
            | FieldType::Float => packed, // Cow<[M]>
            FieldType::Map(ref key, ref value) => {
                key.has_lifetime(desc, false, ignore) || value.has_lifetime(desc, false, ignore)
            }
            _ => false,
        }
    }

    fn rust_type(&self, desc: &FileDescriptor) -> Result<String> {
        Ok(match *self {
            FieldType::Int32 | FieldType::Sint32 | FieldType::Sfixed32 => "i32".to_string(),
            FieldType::Int64 | FieldType::Sint64 | FieldType::Sfixed64 => "i64".to_string(),
            FieldType::Uint32 | FieldType::Fixed32 => "u32".to_string(),
            FieldType::Uint64 | FieldType::Fixed64 => "u64".to_string(),
            FieldType::Double => "f64".to_string(),
            FieldType::Float => "f32".to_string(),
            FieldType::StringCow => "Cow<'a, str>".to_string(),
            FieldType::BytesCow => "Cow<'a, [u8]>".to_string(),
            FieldType::String_ => "String".to_string(),
            FieldType::Bytes_ => "Vec<u8>".to_string(),
            FieldType::Bool => "bool".to_string(),
            FieldType::Enum(ref e) => {
                let e = e.get_enum(desc);
                format!("{}{}", e.get_modules(desc), e.name)
            }
            FieldType::Message(ref msg) => {
                let m = msg.get_message(desc);
                let lifetime = if m.has_lifetime(desc, &mut Vec::new()) {
                    "<'a>"
                } else {
                    ""
                };
                format!("{}{}{}", m.get_modules(desc), m.name, lifetime)
            }
            FieldType::Map(ref key, ref value) => format!(
                "KVMap<{}, {}>",
                key.rust_type(desc)?,
                value.rust_type(desc)?
            ),
            FieldType::MessageOrEnum(_) => unreachable!("Message / Enum not resolved"),
        })
    }

    /// Returns the relevant function to read the data, both for regular and Cow wrapped
    fn read_fn(&self, desc: &FileDescriptor) -> Result<(String, String)> {
        Ok(match *self {
            FieldType::Message(ref msg) => {
                let m = msg.get_message(desc);
                let m = format!(
                    "r.read_message::<{}{}>(bytes)?",
                    m.get_modules(desc),
                    m.name
                );
                (m.clone(), m)
            }
            FieldType::Map(_, _) => return Err(Error::ReadFnMap),
            FieldType::StringCow | FieldType::BytesCow => {
                let m = format!("r.read_{}(bytes)", self.proto_type());
                let cow = format!("{}.map(Cow::Borrowed)?", m);
                (m, cow)
            }
            FieldType::String_ => {
                let m = format!("r.read_{}(bytes)", self.proto_type());
                let vec = format!("{}?.to_owned()", m);
                (m, vec)
            }
            FieldType::Bytes_ => {
                let m = format!("r.read_{}(bytes)", self.proto_type());
                let vec = format!("{}?.to_owned()", m);
                (m, vec)
            }
            FieldType::MessageOrEnum(_) => unreachable!("Message / Enum not resolved"),
            _ => {
                let m = format!("r.read_{}(bytes)?", self.proto_type());
                (m.clone(), m)
            }
        })
    }

    fn get_size(&self, s: &str) -> String {
        match *self {
            FieldType::Int32
            | FieldType::Int64
            | FieldType::Uint32
            | FieldType::Uint64
            | FieldType::Bool
            | FieldType::Enum(_) => format!("sizeof_varint(*({}) as u64)", s),
            FieldType::Sint32 => format!("sizeof_sint32(*({}))", s),
            FieldType::Sint64 => format!("sizeof_sint64(*({}))", s),

            FieldType::Fixed64 | FieldType::Sfixed64 | FieldType::Double => "8".to_string(),
            FieldType::Fixed32 | FieldType::Sfixed32 | FieldType::Float => "4".to_string(),

            FieldType::StringCow | FieldType::BytesCow => format!("sizeof_len(({}).len())", s),

            FieldType::String_ | FieldType::Bytes_ => format!("sizeof_len(({}).len())", s),

            FieldType::Message(_) => format!("sizeof_len(({}).get_size())", s),

            FieldType::Map(ref k, ref v) => {
                format!("2 + {} + {}", k.get_size("k"), v.get_size("v"))
            }
            FieldType::MessageOrEnum(_) => unreachable!("Message / Enum not resolved"),
        }
    }

    fn get_write(&self, s: &str, boxed: bool) -> String {
        match *self {
            FieldType::Enum(_) => format!("write_enum(*{} as i32)", s),

            FieldType::Int32
            | FieldType::Sint32
            | FieldType::Int64
            | FieldType::Sint64
            | FieldType::Uint32
            | FieldType::Uint64
            | FieldType::Bool
            | FieldType::Fixed64
            | FieldType::Sfixed64
            | FieldType::Double
            | FieldType::Fixed32
            | FieldType::Sfixed32
            | FieldType::Float => format!("write_{}(*{})", self.proto_type(), s),

            FieldType::StringCow => format!("write_string(&**{})", s),
            FieldType::BytesCow => format!("write_bytes(&**{})", s),
            FieldType::String_ => format!("write_string(&**{})", s),
            FieldType::Bytes_ => format!("write_bytes(&**{})", s),

            FieldType::Message(_) if boxed => format!("write_message(&**{})", s),
            FieldType::Message(_) => format!("write_message({})", s),

            FieldType::Map(ref k, ref v) => format!(
                "write_map({}, {}, |w| w.{}, {}, |w| w.{})",
                self.get_size(""),
                tag(1, k, false),
                k.get_write("k", false),
                tag(2, v, false),
                v.get_write("v", false)
            ),
            FieldType::MessageOrEnum(_) => unreachable!("Message / Enum not resolved"),
        }
    }
}

#[derive(Debug, Clone)]
pub struct Field {
    pub name: String,
    pub frequency: Frequency,
    pub typ: FieldType,
    pub number: i32,
    pub default: Option<String>,
    pub packed: Option<bool>,
    pub boxed: bool,
    pub deprecated: bool,
}

impl Field {
    fn packed(&self) -> bool {
        self.packed.unwrap_or(false)
    }

    fn sanitize_default(&mut self, desc: &FileDescriptor) -> Result<()> {
        if let Some(ref mut d) = self.default {
            *d = match &*self.typ.rust_type(desc)? {
                "u32" => format!("{}u32", *d),
                "u64" => format!("{}u64", *d),
                "i32" => format!("{}i32", *d),
                "i64" => format!("{}i64", *d),
                "f32" => match &*d.to_lowercase() {
                    "inf" => "::core::f32::INFINITY".to_string(),
                    "-inf" => "::core::f32::NEG_INFINITY".to_string(),
                    "nan" => "::core::f32::NAN".to_string(),
                    _ => format!("{}f32", *d),
                },
                "f64" => match &*d.to_lowercase() {
                    "inf" => "::core::f64::INFINITY".to_string(),
                    "-inf" => "::core::f64::NEG_INFINITY".to_string(),
                    "nan" => "::core::f64::NAN".to_string(),
                    _ => format!("{}f64", *d),
                },
                "Cow<'a, str>" => format!("Cow::Borrowed({})", d),
                "Cow<'a, [u8]>" => format!("Cow::Borrowed(b{})", d),
                "String" => format!("String::from({})", d),
                "Bytes" => format!(r#"b{}"#, d),
                "Vec<u8>" => format!("b{}.to_vec()", d),
                "bool" => format!("{}", d.parse::<bool>().unwrap()),
                e => format!("{}::{}", e, d), // enum, as message and map do not have defaults
            }
        }
        Ok(())
    }

    fn has_regular_default(&self, desc: &FileDescriptor) -> bool {
        self.default.is_none()
            || self.default.as_ref().map(|d| &**d) == self.typ.regular_default(desc)
    }

    fn tag(&self) -> u32 {
        tag(self.number as u32, &self.typ, self.packed())
    }

    fn write_definition<W: Write>(
        &self,
        w: &mut W,
        desc: &FileDescriptor,
        config: &Config,
    ) -> Result<()> {
        write!(w, "    pub {}: ", self.name)?;
        let rust_type = self.typ.rust_type(desc)?;
        match self.frequency {
            _ if self.boxed => writeln!(w, "Option<Box<{}>>,", rust_type)?,
            Frequency::Optional
                if desc.syntax == Syntax::Proto2 && self.default.is_none()
                    || self.typ.message().is_some() =>
            {
                writeln!(w, "Option<{}>,", rust_type)?
            }
            Frequency::Repeated
                if self.packed() && self.typ.is_fixed_size() && !config.dont_use_cow =>
            {
                writeln!(w, "Cow<'a, [{}]>,", rust_type)?;
            }
            Frequency::Repeated => writeln!(w, "Vec<{}>,", rust_type)?,
            Frequency::Required | Frequency::Optional => writeln!(w, "{},", rust_type)?,
        }
        Ok(())
    }

    fn write_match_tag<W: Write>(&self, w: &mut W, desc: &FileDescriptor) -> Result<()> {
        // special case for FieldType::Map: destructure tuple before inserting in HashMap
        if let FieldType::Map(ref key, ref value) = self.typ {
            writeln!(w, "                Ok({}) => {{", self.tag())?;
            writeln!(
                w,
                "                    let (key, value) = \
                 r.read_map(bytes, |r, bytes| Ok({}), |r, bytes| Ok({}))?;",
                key.read_fn(desc)?.1,
                value.read_fn(desc)?.1
            )?;
            writeln!(
                w,
                "                    msg.{}.insert(key, value);",
                self.name
            )?;
            writeln!(w, "                }}")?;
            return Ok(());
        }

        let (val, val_cow) = self.typ.read_fn(desc)?;
        let name = &self.name;
        write!(w, "                Ok({}) => ", self.tag())?;
        match self.frequency {
            _ if self.boxed => writeln!(w, "msg.{} = Some(Box::new({})),", name, val)?,
            Frequency::Optional
                if desc.syntax == Syntax::Proto2 && self.default.is_none()
                    || self.typ.message().is_some() =>
            {
                writeln!(w, "msg.{} = Some({}),", name, val_cow)?
            }
            Frequency::Required | Frequency::Optional => {
                writeln!(w, "msg.{} = {},", name, val_cow)?
            }
            Frequency::Repeated if self.packed() && self.typ.is_fixed_size() => {
                writeln!(w, "msg.{} = r.read_packed_fixed(bytes)?.into(),", name)?;
            }
            Frequency::Repeated if self.packed() => {
                writeln!(
                    w,
                    "msg.{} = r.read_packed(bytes, |r, bytes| Ok({}))?,",
                    name, val_cow
                )?;
            }
            Frequency::Repeated => writeln!(w, "msg.{}.push({}),", name, val_cow)?,
        }
        Ok(())
    }

    fn write_get_size<W: Write>(&self, w: &mut W, desc: &FileDescriptor) -> Result<()> {
        write!(w, "        + ")?;
        let tag_size = sizeof_varint(self.tag());
        match self.frequency {
            Frequency::Optional
                if desc.syntax == Syntax::Proto2 || self.typ.message().is_some() =>
            {
                // TODO this might be incorrect behavior for proto2
                match self.default.as_ref() {
                    None => {
                        write!(w, "self.{}.as_ref().map_or(0, ", self.name)?;
                        if self.typ.is_fixed_size() {
                            writeln!(w, "|_| {} + {})", tag_size, self.typ.get_size(""))?;
                        } else {
                            writeln!(w, "|m| {} + {})", tag_size, self.typ.get_size("m"))?;
                        }
                    }
                    Some(d) => {
                        writeln!(
                            w,
                            "if self.{} == {} {{ 0 }} else {{ {} + {} }}",
                            self.name,
                            d,
                            tag_size,
                            self.typ.get_size(&format!("&self.{}", self.name))
                        )?;
                    }
                }
            }
            Frequency::Required if self.typ.is_map() => {
                writeln!(
                    w,
                    "self.{}.iter().map(|(k, v)| {} + sizeof_len({})).sum::<usize>()",
                    self.name,
                    tag_size,
                    self.typ.get_size("")
                )?;
            }
            Frequency::Optional => writeln!(
                w,
                "if self.{} == {} {{ 0 }} else {{ {} + {} }}",
                self.name,
                self.default.as_ref().map_or_else(
                    || self.typ.regular_default(desc).unwrap_or("None"),
                    |s| s.as_str()
                ),
                tag_size,
                self.typ.get_size(&format!("&self.{}", self.name))
            )?,
            Frequency::Required => writeln!(
                w,
                "{} + {}",
                tag_size,
                self.typ.get_size(&format!("&self.{}", self.name))
            )?,
            Frequency::Repeated => {
                if self.packed() {
                    write!(
                        w,
                        "if self.{}.is_empty() {{ 0 }} else {{ {} + ",
                        self.name, tag_size
                    )?;
                    match self.typ.wire_type_num_non_packed() {
                        1 => writeln!(w, "sizeof_len(self.{}.len() * 8) }}", self.name)?,
                        5 => writeln!(w, "sizeof_len(self.{}.len() * 4) }}", self.name)?,
                        _ => writeln!(
                            w,
                            "sizeof_len(self.{}.iter().map(|s| {}).sum::<usize>()) }}",
                            self.name,
                            self.typ.get_size("s")
                        )?,
                    }
                } else {
                    match self.typ.wire_type_num_non_packed() {
                        1 => writeln!(w, "({} + 8) * self.{}.len()", tag_size, self.name)?,
                        5 => writeln!(w, "({} + 4) * self.{}.len()", tag_size, self.name)?,
                        _ => writeln!(
                            w,
                            "self.{}.iter().map(|s| {} + {}).sum::<usize>()",
                            self.name,
                            tag_size,
                            self.typ.get_size("s")
                        )?,
                    }
                }
            }
        }
        Ok(())
    }

    fn write_write<W: Write>(&self, w: &mut W, desc: &FileDescriptor) -> Result<()> {
        match self.frequency {
            Frequency::Optional
                if desc.syntax == Syntax::Proto2 || self.typ.message().is_some() =>
            {
                match self.default.as_ref() {
                    None => {
                        writeln!(
                            w,
                            "        if let Some(ref s) = \
                             self.{} {{ w.write_with_tag({}, |w| w.{})?; }}",
                            self.name,
                            self.tag(),
                            self.typ.get_write("s", self.boxed)
                        )?;
                    }
                    Some(d) => {
                        writeln!(
                            w,
                            "        if self.{} != {} {{ w.write_with_tag({}, |w| w.{})?; }}",
                            self.name,
                            d,
                            self.tag(),
                            self.typ
                                .get_write(&format!("&self.{}", self.name), self.boxed)
                        )?;
                    }
                }
            }
            Frequency::Optional => {
                writeln!(
                    w,
                    "        if self.{} != {} {{ w.write_with_tag({}, |w| w.{})?; }}",
                    self.name,
                    self.default.as_ref().map_or_else(
                        || self.typ.regular_default(desc).unwrap_or("None"),
                        |s| s.as_str()
                    ),
                    self.tag(),
                    self.typ
                        .get_write(&format!("&self.{}", self.name), self.boxed)
                )?;
            }
            Frequency::Required if self.typ.is_map() => {
                writeln!(
                    w,
                    "        for (k, v) in self.{}.iter() {{ w.write_with_tag({}, |w| w.{})?; }}",
                    self.name,
                    self.tag(),
                    self.typ.get_write("", false)
                )?;
            }
            Frequency::Required => {
                writeln!(
                    w,
                    "        w.write_with_tag({}, |w| w.{})?;",
                    self.tag(),
                    self.typ
                        .get_write(&format!("&self.{}", self.name), self.boxed)
                )?;
            }
            Frequency::Repeated if self.packed() && self.typ.is_fixed_size() => writeln!(
                w,
                "        w.write_packed_fixed_with_tag({}, &self.{})?;",
                self.tag(),
                self.name
            )?,
            Frequency::Repeated if self.packed() => writeln!(
                w,
                "        w.write_packed_with_tag({}, &self.{}, |w, m| w.{}, &|m| {})?;",
                self.tag(),
                self.name,
                self.typ.get_write("m", self.boxed),
                self.typ.get_size("m")
            )?,
            Frequency::Repeated => {
                writeln!(
                    w,
                    "        for s in &self.{} {{ w.write_with_tag({}, |w| w.{})?; }}",
                    self.name,
                    self.tag(),
                    self.typ.get_write("s", self.boxed)
                )?;
            }
        }
        Ok(())
    }
}

fn get_modules(module: &str, imported: bool, desc: &FileDescriptor) -> String {
    let skip = if desc.package.is_empty() && !imported {
        1
    } else {
        0
    };
    module
        .split('.')
        .filter(|p| !p.is_empty())
        .skip(skip)
        .map(|p| format!("{}::", p))
        .collect()
}

#[derive(Debug, Clone, Default)]
pub struct Message {
    pub name: String,
    pub fields: Vec<Field>,
    pub oneofs: Vec<OneOf>,
    pub reserved_nums: Option<Vec<i32>>,
    pub reserved_names: Option<Vec<String>>,
    pub imported: bool,
    pub package: String,        // package from imports + nested items
    pub messages: Vec<Message>, // nested messages
    pub enums: Vec<Enumerator>, // nested enums
    pub module: String,         // 'package' corresponding to actual generated Rust module
    pub path: PathBuf,
    pub import: PathBuf,
    pub index: MessageIndex,
}

impl Message {
    fn convert_field_types(&mut self, from: &FieldType, to: &FieldType) {
        for f in self.all_fields_mut().filter(|f| f.typ == *from) {
            f.typ = to.clone();
        }

        // If that type is a map with the fieldtype, it must also be converted.
        for f in self.all_fields_mut() {
            let new_type: FieldType = match f.typ {
                FieldType::Map(ref mut key, ref mut value)
                    if **key == *from && **value == *from =>
                {
                    FieldType::Map(Box::new(to.clone()), Box::new(to.clone()))
                }
                FieldType::Map(ref mut key, ref mut value) if **key == *from => {
                    FieldType::Map(Box::new(to.clone()), value.clone())
                }
                FieldType::Map(ref mut key, ref mut value) if **value == *from => {
                    FieldType::Map(key.clone(), Box::new(to.clone()))
                }
                ref other => other.clone(),
            };
            f.typ = new_type;
        }

        for message in &mut self.messages {
            message.convert_field_types(from, to);
        }
    }

    fn has_lifetime(&self, desc: &FileDescriptor, ignore: &mut Vec<MessageIndex>) -> bool {
        if ignore.contains(&&self.index) {
            return false;
        }
        ignore.push(self.index.clone());
        let res = self
            .all_fields()
            .any(|f| f.typ.has_lifetime(desc, f.packed(), ignore));
        ignore.pop();
        res
    }

    fn set_imported(&mut self) {
        self.imported = true;
        for o in self.oneofs.iter_mut() {
            o.imported = true;
        }
        for m in self.messages.iter_mut() {
            m.set_imported();
        }
        for e in self.enums.iter_mut() {
            e.imported = true;
        }
    }

    fn get_modules(&self, desc: &FileDescriptor) -> String {
        get_modules(&self.module, self.imported, desc)
    }

    fn is_unit(&self) -> bool {
        self.fields.is_empty() && self.oneofs.is_empty()
    }

    fn write<W: Write>(&self, w: &mut W, desc: &FileDescriptor, config: &Config) -> Result<()> {
        println!("Writing message {}{}", self.get_modules(desc), self.name);
        writeln!(w)?;

        self.write_definition(w, desc, config)?;
        writeln!(w)?;
        self.write_impl_message_read(w, desc, config)?;
        writeln!(w)?;
        self.write_impl_message_write(w, desc, config)?;

        if desc.owned && self.has_lifetime(desc, &mut Vec::new()) {
            writeln!(w)?;
            self.write_impl_owned(w)?;
        }

        if !(self.messages.is_empty() && self.enums.is_empty() && self.oneofs.is_empty()) {
            writeln!(w)?;
            writeln!(w, "pub mod mod_{} {{", self.name)?;
<<<<<<< HEAD
            writeln!(w, "")?;
            if config.nostd {
                writeln!(w, "use alloc::vec::Vec;")?;
            }
            if self.messages.iter().any(|m| {
                m.all_fields()
                    .any(|f| (f.typ.has_cow() || (f.packed() && f.typ.is_fixed_size())))
            }) {
                if config.nostd {
                    writeln!(w, "use alloc::borrow::Cow;")?;
                } else {
                    writeln!(w, "use std::borrow::Cow;")?;
                }
            }
            if config.nostd
                && self.messages.iter().any(|m| {
                    desc.owned && m.has_lifetime(desc, &mut Vec::new())
                        || m.all_fields().any(|f| f.boxed)
                })
=======
            writeln!(w)?;
            if self
                .messages
                .iter()
                .any(|m| m.all_fields().any(|f| f.typ.has_cow()))
>>>>>>> d452c6cd
            {
                writeln!(w)?;
                writeln!(w, "use alloc::boxed::Box;")?;
            }
            if self
                .messages
                .iter()
                .any(|m| m.all_fields().any(|f| f.typ.is_map()))
            {
                if config.hashbrown {
                    writeln!(w, "use hashbrown::HashMap;")?;
                    writeln!(w, "type KVMap<K, V> = HashMap<K, V>;")?;
                } else if config.nostd {
                    writeln!(w, "use alloc::collections::BTreeMap;")?;
                    writeln!(w, "type KVMap<K, V> = BTreeMap<K, V>;")?;
                } else {
                    writeln!(w, "use std::collections::HashMap;")?;
                    writeln!(w, "type KVMap<K, V> = HashMap<K, V>;")?;
                }
            }
            if !self.messages.is_empty() || !self.oneofs.is_empty() {
                writeln!(w, "use super::*;")?;
            }
            for m in &self.messages {
                m.write(w, desc, config)?;
            }
            for e in &self.enums {
                e.write(w)?;
            }
            for o in &self.oneofs {
                o.write(w, desc)?;
            }

            writeln!(w)?;
            writeln!(w, "}}")?;
        }

        Ok(())
    }

    fn write_definition<W: Write>(
        &self,
        w: &mut W,
        desc: &FileDescriptor,
        config: &Config,
    ) -> Result<()> {
        let mut custom_struct_derive = config.custom_struct_derive.join(", ");
        if !custom_struct_derive.is_empty() {
            custom_struct_derive += ", ";
        }

        writeln!(
            w,
            "#[derive({}Debug, Default, PartialEq, Clone)]",
            custom_struct_derive
        )?;

        if let Some(repr) = &config.custom_repr {
            writeln!(w, "#[repr({})]", repr)?;
        }

        if self.is_unit() {
            writeln!(w, "pub struct {} {{ }}", self.name)?;
            return Ok(());
        }

        let mut ignore = Vec::new();
        if config.dont_use_cow {
            ignore.push(self.index.clone());
        }
        if self.has_lifetime(desc, &mut ignore) {
            writeln!(w, "pub struct {}<'a> {{", self.name)?;
        } else {
            writeln!(w, "pub struct {} {{", self.name)?;
        }
        for f in self.fields.iter().filter(|f| !f.deprecated) {
            f.write_definition(w, desc, config)?;
        }
        for o in &self.oneofs {
            o.write_message_definition(w, desc)?;
        }
        writeln!(w, "}}")?;
        Ok(())
    }

    fn write_impl_message_read<W: Write>(
        &self,
        w: &mut W,
        desc: &FileDescriptor,
        config: &Config,
    ) -> Result<()> {
        if self.is_unit() {
            writeln!(w, "impl<'a> MessageRead<'a> for {} {{", self.name)?;
            writeln!(
                w,
                "    fn from_reader(r: &mut BytesReader, _: &[u8]) -> Result<Self> {{"
            )?;
            writeln!(w, "        r.read_to_end();")?;
            writeln!(w, "        Ok(Self::default())")?;
            writeln!(w, "    }}")?;
            writeln!(w, "}}")?;
            return Ok(());
        }

        let mut ignore = Vec::new();
        if config.dont_use_cow {
            ignore.push(self.index.clone());
        }
        if self.has_lifetime(desc, &mut ignore) {
            writeln!(w, "impl<'a> MessageRead<'a> for {}<'a> {{", self.name)?;
            writeln!(
                w,
                "    fn from_reader(r: &mut BytesReader, bytes: &'a [u8]) -> Result<Self> {{"
            )?;
        } else {
            writeln!(w, "impl<'a> MessageRead<'a> for {} {{", self.name)?;
            writeln!(
                w,
                "    fn from_reader(r: &mut BytesReader, bytes: &'a [u8]) -> Result<Self> {{"
            )?;
        }

        let unregular_defaults = self
            .fields
            .iter()
            .filter(|f| !f.has_regular_default(desc))
            .collect::<Vec<_>>();
        if unregular_defaults.is_empty() {
            writeln!(w, "        let mut msg = Self::default();")?;
        } else {
            writeln!(w, "        let mut msg = {} {{", self.name)?;
            for f in unregular_defaults {
                writeln!(
                    w,
                    "            {}: {},",
                    f.name,
                    f.default.as_ref().unwrap()
                )?;
            }
            writeln!(w, "            ..Self::default()")?;
            writeln!(w, "        }};")?;
        }
        writeln!(w, "        while !r.is_eof() {{")?;
        writeln!(w, "            match r.next_tag(bytes) {{")?;
        for f in self.fields.iter().filter(|f| !f.deprecated) {
            f.write_match_tag(w, desc)?;
        }
        for o in &self.oneofs {
            o.write_match_tag(w, desc)?;
        }
        writeln!(
            w,
            "                Ok(t) => {{ r.read_unknown(bytes, t)?; }}"
        )?;
        writeln!(w, "                Err(e) => return Err(e),")?;
        writeln!(w, "            }}")?;
        writeln!(w, "        }}")?;
        writeln!(w, "        Ok(msg)")?;
        writeln!(w, "    }}")?;
        writeln!(w, "}}")?;

        // TODO: write impl default when special default?
        // alternatively set the default value directly when reading

        Ok(())
    }

    fn write_impl_message_write<W: Write>(
        &self,
        w: &mut W,
        desc: &FileDescriptor,
        config: &Config,
    ) -> Result<()> {
        if self.is_unit() {
            writeln!(w, "impl MessageWrite for {} {{ }}", self.name)?;
            return Ok(());
        }

        let mut ignore = Vec::new();
        if config.dont_use_cow {
            ignore.push(self.index.clone());
        }
        if self.has_lifetime(desc, &mut ignore) {
            writeln!(w, "impl<'a> MessageWrite for {}<'a> {{", self.name)?;
        } else {
            writeln!(w, "impl MessageWrite for {} {{", self.name)?;
        }
        self.write_get_size(w, desc)?;
        writeln!(w)?;
        self.write_write_message(w, desc)?;
        writeln!(w, "}}")?;
        Ok(())
    }

    fn write_impl_owned<W: Write>(&self, w: &mut W) -> Result<()> {
        write!(
            w,
            r#"
            #[derive(Debug)]
            struct {name}OwnedInner {{
                buf: Vec<u8>,
                proto: {name}<'static>,
                _pin: core::marker::PhantomPinned,
            }}

            impl {name}OwnedInner {{
                fn new(buf: Vec<u8>) -> Result<core::pin::Pin<Box<Self>>> {{
                    let inner = Self {{
                        buf,
                        proto: unsafe {{ core::mem::MaybeUninit::zeroed().assume_init() }},
                        _pin: core::marker::PhantomPinned,
                    }};
                    let mut pinned = Box::pin(inner);

                    let mut reader = BytesReader::from_bytes(&pinned.buf);
                    let proto = {name}::from_reader(&mut reader, &pinned.buf)?;

                    unsafe {{
                        let proto = core::mem::transmute::<_, {name}<'static>>(proto);
                        pinned.as_mut().get_unchecked_mut().proto = proto;
                    }}
                    Ok(pinned)
                }}
            }}

            pub struct {name}Owned {{
                inner: core::pin::Pin<Box<{name}OwnedInner>>,
            }}

            #[allow(dead_code)]
            impl {name}Owned {{
                pub fn buf(&self) -> &[u8] {{
                    &self.inner.buf
                }}

                pub fn proto(&self) -> &{name} {{
                    &self.inner.proto
                }}
            }}

            impl core::fmt::Debug for {name}Owned {{
                fn fmt(&self, f: &mut core::fmt::Formatter<'_>) -> core::fmt::Result {{
                    self.inner.proto.fmt(f)
                }}
            }}

            impl Deref for {name}Owned {{
                type Target = {name}<'static>;

                fn deref(&self) -> &Self::Target {{
                    &self.inner.proto
                }}
            }}

            impl DerefMut for {name}Owned {{
                fn deref_mut(&mut self) -> &mut Self::Target {{
                    unsafe {{ &mut self.inner.as_mut().get_unchecked_mut().proto }}
                }}
            }}

            impl TryFrom<Vec<u8>> for {name}Owned {{
                type Error=quick_protobuf::Error;

                fn try_from(buf: Vec<u8>) -> Result<Self> {{
                    Ok(Self {{ inner: {name}OwnedInner::new(buf)? }})
                }}
            }}

            #[cfg(feature = "test_helpers")]
            impl<'a> From<{name}<'a>> for {name}Owned {{
                fn from(proto: {name}) -> Self {{
                    use quick_protobuf::{{MessageWrite, Writer}};

                    let mut buf = Vec::new();
                    let mut writer = Writer::new(&mut buf);
                    proto.write_message(&mut writer).expect("bad proto serialization");
                    Self {{ inner: {name}OwnedInner::new(buf).unwrap() }}
                }}
            }}
            "#,
            name = self.name,
        )?;
        Ok(())
    }

    fn write_get_size<W: Write>(&self, w: &mut W, desc: &FileDescriptor) -> Result<()> {
        writeln!(w, "    fn get_size(&self) -> usize {{")?;
        writeln!(w, "        0")?;
        for f in self.fields.iter().filter(|f| !f.deprecated) {
            f.write_get_size(w, desc)?;
        }
        for o in self.oneofs.iter() {
            o.write_get_size(w, desc)?;
        }
        writeln!(w, "    }}")?;
        Ok(())
    }

    fn write_write_message<W: Write>(&self, w: &mut W, desc: &FileDescriptor) -> Result<()> {
        writeln!(
            w,
            "    fn write_message<W: WriterBackend>(&self, w: &mut Writer<W>) -> Result<()> {{"
        )?;
        for f in self.fields.iter().filter(|f| !f.deprecated) {
            f.write_write(w, desc)?;
        }
        for o in &self.oneofs {
            o.write_write(w, desc)?;
        }
        writeln!(w, "        Ok(())")?;
        writeln!(w, "    }}")?;
        Ok(())
    }

    fn sanity_checks(&self, desc: &FileDescriptor) -> Result<()> {
        for f in self.all_fields() {
            // check reserved
            if self
                .reserved_names
                .as_ref()
                .map_or(false, |names| names.contains(&f.name))
                || self
                    .reserved_nums
                    .as_ref()
                    .map_or(false, |nums| nums.contains(&f.number))
            {
                return Err(Error::InvalidMessage(format!(
                    "Error in message {}\n\
                     Field {:?} conflict with reserved fields",
                    self.name, f
                )));
            }

            // check default enums
            if let Some(var) = f.default.as_ref() {
                if let FieldType::Enum(ref e) = f.typ {
                    let e = e.get_enum(desc);
                    e.fields.iter().find(|&(ref name, _)| name == var)
                    .ok_or_else(|| Error::InvalidDefaultEnum(format!(
                                "Error in message {}\n\
                                Enum field {:?} has a default value '{}' which is not valid for enum index {:?}",
                                self.name, f, var, e)))?;
                }
            }
        }
        Ok(())
    }

    fn set_package(&mut self, package: &str, module: &str) {
        // The complication here is that the _package_ (as declared in the proto file) does
        // not directly map to the _module_. For example, the package 'a.A' where A is a
        // message will be the module 'a.mod_A', since we can't reuse the message name A as
        // the submodule containing nested items. Also, protos with empty packages always
        // have a module corresponding to the file name.
        let (child_package, child_module) = if package.is_empty() && module.is_empty() {
            (self.name.clone(), format!("mod_{}", self.name))
        } else if package.is_empty() {
            self.module = module.to_string();
            (self.name.clone(), format!("{}.mod_{}", module, self.name))
        } else {
            self.package = package.to_string();
            self.module = module.to_string();
            (
                format!("{}.{}", package, self.name),
                format!("{}.mod_{}", module, self.name),
            )
        };

        for m in &mut self.messages {
            m.set_package(&child_package, &child_module);
        }
        for m in &mut self.enums {
            m.set_package(&child_package, &child_module);
        }
        for m in &mut self.oneofs {
            m.set_package(&child_package, &child_module);
        }
    }

    fn set_map_required(&mut self) {
        for f in self.all_fields_mut() {
            if let FieldType::Map(_, _) = f.typ {
                f.frequency = Frequency::Required;
            }
        }
        for m in &mut self.messages {
            m.set_map_required();
        }
    }

    fn set_repeated_as_packed(&mut self) {
        for f in self.all_fields_mut() {
            if f.packed.is_none() {
                if let Frequency::Repeated = f.frequency {
                    f.packed = Some(true);
                }
            }
        }
    }

    fn unset_packed_non_primitives(&mut self) {
        for f in self.all_fields_mut() {
            if !f.typ.is_primitive() && f.packed.is_some() {
                f.packed = None;
            }
        }
    }

    fn sanitize_defaults(&mut self, desc: &FileDescriptor) -> Result<()> {
        for f in self.all_fields_mut() {
            f.sanitize_default(desc)?;
        }
        for m in &mut self.messages {
            m.sanitize_defaults(desc)?;
        }
        Ok(())
    }

    fn sanitize_names(&mut self) {
        sanitize_keyword(&mut self.name);
        sanitize_keyword(&mut self.package);
        for f in self.fields.iter_mut() {
            sanitize_keyword(&mut f.name);
        }
        for m in &mut self.messages {
            m.sanitize_names();
        }
        for e in &mut self.enums {
            e.sanitize_names();
        }
        for o in &mut self.oneofs {
            o.sanitize_names();
        }
    }

    /// Return an iterator producing references to all the `Field`s of `self`,
    /// including both direct and `oneof` fields.
    pub fn all_fields(&self) -> impl Iterator<Item = &Field> {
        self.fields
            .iter()
            .chain(self.oneofs.iter().flat_map(|o| o.fields.iter()))
    }

    /// Return an iterator producing mutable references to all the `Field`s of
    /// `self`, including both direct and `oneof` fields.
    fn all_fields_mut(&mut self) -> impl Iterator<Item = &mut Field> {
        self.fields
            .iter_mut()
            .chain(self.oneofs.iter_mut().flat_map(|o| o.fields.iter_mut()))
    }
}

#[derive(Debug, Clone, Default)]
pub struct RpcFunctionDeclaration {
    pub name: String,
    pub arg: String,
    pub ret: String,
}

#[derive(Debug, Clone, Default)]
pub struct RpcService {
    pub service_name: String,
    pub functions: Vec<RpcFunctionDeclaration>,
}

impl RpcService {
    fn write_definition<W: Write>(&self, w: &mut W, config: &Config) -> Result<()> {
        (config.custom_rpc_generator)(self, w)
    }
}

pub type RpcGeneratorFunction = Box<dyn Fn(&RpcService, &mut dyn Write) -> Result<()>>;

#[derive(Debug, Clone, Default)]
pub struct Enumerator {
    pub name: String,
    pub fields: Vec<(String, i32)>,
    pub fully_qualified_fields: Vec<(String, i32)>,
    pub partially_qualified_fields: Vec<(String, i32)>,
    pub imported: bool,
    pub package: String,
    pub module: String,
    pub path: PathBuf,
    pub import: PathBuf,
    pub index: EnumIndex,
}

impl Enumerator {
    fn set_package(&mut self, package: &str, module: &str) {
        self.package = package.to_string();
        self.module = module.to_string();
        self.partially_qualified_fields = self
            .fields
            .iter()
            .map(|f| (format!("{}::{}", &self.name, f.0), f.1))
            .collect();
        self.fully_qualified_fields = self
            .partially_qualified_fields
            .iter()
            .map(|pqf| {
                let fqf = if self.module.is_empty() {
                    pqf.0.clone()
                } else {
                    format!("{}::{}", self.module.replace(".", "::"), pqf.0)
                };
                (fqf, pqf.1)
            })
            .collect();
    }

    fn sanitize_names(&mut self) {
        sanitize_keyword(&mut self.name);
        sanitize_keyword(&mut self.package);
        for f in self.fields.iter_mut() {
            sanitize_keyword(&mut f.0);
        }
    }

    fn get_modules(&self, desc: &FileDescriptor) -> String {
        get_modules(&self.module, self.imported, desc)
    }

    fn write<W: Write>(&self, w: &mut W) -> Result<()> {
        println!("Writing enum {}", self.name);
        writeln!(w)?;
        self.write_definition(w)?;
        writeln!(w)?;
        if self.fields.is_empty() {
            Ok(())
        } else {
            self.write_impl_default(w)?;
            writeln!(w)?;
            self.write_from_i32(w)?;
            writeln!(w)?;
            self.write_from_str(w)
        }
    }

    fn write_definition<W: Write>(&self, w: &mut W) -> Result<()> {
        writeln!(w, "#[derive(Debug, PartialEq, Eq, Clone, Copy)]")?;
        writeln!(w, "pub enum {} {{", self.name)?;
        for &(ref f, ref number) in &self.fields {
            writeln!(w, "    {} = {},", f, number)?;
        }
        writeln!(w, "}}")?;
        Ok(())
    }

    fn write_impl_default<W: Write>(&self, w: &mut W) -> Result<()> {
        writeln!(w, "impl Default for {} {{", self.name)?;
        writeln!(w, "    fn default() -> Self {{")?;
        // TODO: check with default field and return error if there is no field
        writeln!(w, "        {}", self.partially_qualified_fields[0].0)?;
        writeln!(w, "    }}")?;
        writeln!(w, "}}")?;
        Ok(())
    }

    fn write_from_i32<W: Write>(&self, w: &mut W) -> Result<()> {
        writeln!(w, "impl From<i32> for {} {{", self.name)?;
        writeln!(w, "    fn from(i: i32) -> Self {{")?;
        writeln!(w, "        match i {{")?;
        for &(ref f, ref number) in &self.fields {
            writeln!(w, "            {} => {}::{},", number, self.name, f)?;
        }
        writeln!(w, "            _ => Self::default(),")?;
        writeln!(w, "        }}")?;
        writeln!(w, "    }}")?;
        writeln!(w, "}}")?;
        Ok(())
    }

    fn write_from_str<W: Write>(&self, w: &mut W) -> Result<()> {
        writeln!(w, "impl<'a> From<&'a str> for {} {{", self.name)?;
        writeln!(w, "    fn from(s: &'a str) -> Self {{")?;
        writeln!(w, "        match s {{")?;
        for &(ref f, _) in &self.fields {
            writeln!(w, "            {:?} => {}::{},", f, self.name, f)?;
        }
        writeln!(w, "            _ => Self::default(),")?;
        writeln!(w, "        }}")?;
        writeln!(w, "    }}")?;
        writeln!(w, "}}")?;
        Ok(())
    }
}

#[derive(Debug, Clone, Default)]
pub struct OneOf {
    pub name: String,
    pub fields: Vec<Field>,
    pub package: String,
    pub module: String,
    pub imported: bool,
}

impl OneOf {
    fn has_lifetime(&self, desc: &FileDescriptor) -> bool {
        self.fields
            .iter()
            .any(|f| !f.deprecated && f.typ.has_lifetime(desc, f.packed(), &mut Vec::new()))
    }

    fn set_package(&mut self, package: &str, module: &str) {
        self.package = package.to_string();
        self.module = module.to_string();
    }

    fn sanitize_names(&mut self) {
        sanitize_keyword(&mut self.name);
        sanitize_keyword(&mut self.package);
        for f in self.fields.iter_mut() {
            sanitize_keyword(&mut f.name);
        }
    }

    fn get_modules(&self, desc: &FileDescriptor) -> String {
        get_modules(&self.module, self.imported, desc)
    }

    fn write<W: Write>(&self, w: &mut W, desc: &FileDescriptor) -> Result<()> {
        writeln!(w)?;
        self.write_definition(w, desc)?;
        writeln!(w)?;
        self.write_impl_default(w, desc)?;
        Ok(())
    }

    fn write_definition<W: Write>(&self, w: &mut W, desc: &FileDescriptor) -> Result<()> {
        writeln!(w, "#[derive(Debug, PartialEq, Clone)]")?;
        if self.has_lifetime(desc) {
            writeln!(w, "pub enum OneOf{}<'a> {{", self.name)?;
        } else {
            writeln!(w, "pub enum OneOf{} {{", self.name)?;
        }
        for f in &self.fields {
            let rust_type = f.typ.rust_type(desc)?;
            if f.boxed {
                writeln!(w, "    {}(Box<{}>),", f.name, rust_type)?;
            } else {
                writeln!(w, "    {}({}),", f.name, rust_type)?;
            }
        }
        writeln!(w, "    None,")?;
        writeln!(w, "}}")?;

        if cfg!(feature = "generateImplFromForEnums") {
            self.generate_impl_from_for_enums(w, desc)
        } else {
            Ok(())
        }
    }

    fn generate_impl_from_for_enums<W: Write>(
        &self,
        w: &mut W,
        desc: &FileDescriptor,
    ) -> Result<()> {
        // For the first of each enumeration type, generate an impl From<> for it.
        let mut handled_fields = Vec::new();
        for f in &self.fields {
            let rust_type = f.typ.rust_type(desc)?;
            if handled_fields.contains(&rust_type) {
                continue;
            }
            writeln!(w, "impl From<{}> for OneOf{} {{", rust_type, self.name)?; // TODO: lifetime.
            writeln!(w, "   fn from(f: {}) -> OneOf{} {{", rust_type, self.name)?;
            writeln!(w, "      OneOf{}::{}(f)", self.name, f.name)?;
            writeln!(w, "   }}")?;
            writeln!(w, "}}")?;

            handled_fields.push(rust_type);
        }

        Ok(())
    }

    fn write_impl_default<W: Write>(&self, w: &mut W, desc: &FileDescriptor) -> Result<()> {
        if self.has_lifetime(desc) {
            writeln!(w, "impl<'a> Default for OneOf{}<'a> {{", self.name)?;
        } else {
            writeln!(w, "impl Default for OneOf{} {{", self.name)?;
        }
        writeln!(w, "    fn default() -> Self {{")?;
        writeln!(w, "        OneOf{}::None", self.name)?;
        writeln!(w, "    }}")?;
        writeln!(w, "}}")?;
        Ok(())
    }

    fn write_message_definition<W: Write>(&self, w: &mut W, desc: &FileDescriptor) -> Result<()> {
        if self.has_lifetime(desc) {
            writeln!(
                w,
                "    pub {}: {}OneOf{}<'a>,",
                self.name,
                self.get_modules(desc),
                self.name
            )?;
        } else {
            writeln!(
                w,
                "    pub {}: {}OneOf{},",
                self.name,
                self.get_modules(desc),
                self.name
            )?;
        }
        Ok(())
    }

    fn write_match_tag<W: Write>(&self, w: &mut W, desc: &FileDescriptor) -> Result<()> {
        for f in self.fields.iter().filter(|f| !f.deprecated) {
            let (val, val_cow) = f.typ.read_fn(desc)?;
            if f.boxed {
                writeln!(
                    w,
                    "                Ok({}) => msg.{} = {}OneOf{}::{}(Box::new({})),",
                    f.tag(),
                    self.name,
                    self.get_modules(desc),
                    self.name,
                    f.name,
                    val
                )?;
            } else {
                writeln!(
                    w,
                    "                Ok({}) => msg.{} = {}OneOf{}::{}({}),",
                    f.tag(),
                    self.name,
                    self.get_modules(desc),
                    self.name,
                    f.name,
                    val_cow
                )?;
            }
        }
        Ok(())
    }

    fn write_get_size<W: Write>(&self, w: &mut W, desc: &FileDescriptor) -> Result<()> {
        writeln!(w, "        + match self.{} {{", self.name)?;
        for f in self.fields.iter().filter(|f| !f.deprecated) {
            let tag_size = sizeof_varint(f.tag());
            if f.typ.is_fixed_size() {
                writeln!(
                    w,
                    "            {}OneOf{}::{}(_) => {} + {},",
                    self.get_modules(desc),
                    self.name,
                    f.name,
                    tag_size,
                    f.typ.get_size("")
                )?;
            } else {
                writeln!(
                    w,
                    "            {}OneOf{}::{}(ref m) => {} + {},",
                    self.get_modules(desc),
                    self.name,
                    f.name,
                    tag_size,
                    f.typ.get_size("m")
                )?;
            }
        }
        writeln!(
            w,
            "            {}OneOf{}::None => 0,",
            self.get_modules(desc),
            self.name
        )?;
        write!(w, "    }}")?;
        Ok(())
    }

    fn write_write<W: Write>(&self, w: &mut W, desc: &FileDescriptor) -> Result<()> {
        write!(w, "        match self.{} {{", self.name)?;
        for f in self.fields.iter().filter(|f| !f.deprecated) {
            writeln!(
                w,
                "            {}OneOf{}::{}(ref m) => {{ w.write_with_tag({}, |w| w.{})? }},",
                self.get_modules(desc),
                self.name,
                f.name,
                f.tag(),
                f.typ.get_write("m", f.boxed)
            )?;
        }
        writeln!(
            w,
            "            {}OneOf{}::None => {{}},",
            self.get_modules(desc),
            self.name
        )?;
        write!(w, "    }}")?;
        Ok(())
    }
}

pub struct Config {
    pub in_file: PathBuf,
    pub out_file: PathBuf,
    pub single_module: bool,
    pub import_search_path: Vec<PathBuf>,
    pub no_output: bool,
    pub error_cycle: bool,
    pub headers: bool,
    pub dont_use_cow: bool,
    pub custom_struct_derive: Vec<String>,
    pub custom_repr: Option<String>,
    pub custom_rpc_generator: RpcGeneratorFunction,
    pub custom_includes: Vec<String>,
    pub owned: bool,
    pub nostd: bool,
    pub hashbrown: bool,
}

#[derive(Debug, Default, Clone)]
pub struct FileDescriptor {
    pub import_paths: Vec<PathBuf>,
    pub package: String,
    pub syntax: Syntax,
    pub messages: Vec<Message>,
    pub enums: Vec<Enumerator>,
    pub module: String,
    pub rpc_services: Vec<RpcService>,
    pub owned: bool,
}

impl FileDescriptor {
    pub fn run(configs: &[Config]) -> Result<()> {
        for config in configs {
            Self::write_proto(&config)?
        }
        Ok(())
    }

    pub fn write_proto(config: &Config) -> Result<()> {
        let mut desc = FileDescriptor::read_proto(&config.in_file, &config.import_search_path)?;
        desc.owned = config.owned;

        if desc.messages.is_empty() && desc.enums.is_empty() {
            // There could had been unsupported structures, so bail early
            return Err(Error::EmptyRead);
        }

        desc.resolve_types()?;
        desc.break_cycles(config.error_cycle)?;
        desc.sanity_checks()?;
        if config.dont_use_cow {
            desc.convert_field_types(&FieldType::StringCow, &FieldType::String_);
            desc.convert_field_types(&FieldType::BytesCow, &FieldType::Bytes_);
        }
        desc.set_defaults()?;
        desc.sanitize_names();

        if config.single_module {
            desc.package = "".to_string();
        }

        let (prefix, file_package) = split_package(&desc.package);

        let mut file_stem = if file_package.is_empty() {
            get_file_stem(&config.out_file)?
        } else {
            file_package.to_string()
        };

        if !file_package.is_empty() {
            sanitize_keyword(&mut file_stem);
        }
        let mut out_file = config.out_file.with_file_name(format!("{}.rs", file_stem));

        if !prefix.is_empty() {
            use std::fs::create_dir_all;
            // e.g. package is a.b; we need to create directory 'a' and insert it into the path
            let file = PathBuf::from(out_file.file_name().unwrap());
            out_file.pop();
            for p in prefix.split('.') {
                out_file.push(p);
            }
            if !out_file.exists() {
                create_dir_all(&out_file)?;
                update_mod_file(&out_file)?;
            }
            out_file.push(file);
        }
        if config.no_output {
            let imported = |b| if b { " imported" } else { "" };
            println!("source will be written to {}\n", out_file.display());
            for m in &desc.messages {
                println!(
                    "message {} module {}{}",
                    m.name,
                    m.module,
                    imported(m.imported)
                );
            }
            for e in &desc.enums {
                println!(
                    "enum {} module {}{}",
                    e.name,
                    e.module,
                    imported(e.imported)
                );
            }
            return Ok(());
        }

        let name = config.in_file.file_name().and_then(|e| e.to_str()).unwrap();
        let mut w = BufWriter::new(File::create(&out_file)?);
        desc.write(&mut w, name, config)?;
        update_mod_file(&out_file)
    }

    pub fn convert_field_types(&mut self, from: &FieldType, to: &FieldType) {
        // Messages and enums are the only structures with types
        for m in &mut self.messages {
            m.convert_field_types(from, to);
        }
    }

    /// Opens a proto file, reads it and returns raw parsed data
    pub fn read_proto(in_file: &Path, import_search_path: &[PathBuf]) -> Result<FileDescriptor> {
        let mut buf = Vec::new();
        {
            let f = File::open(in_file)?;
            let mut reader = BufReader::new(f);
            reader.read_to_end(&mut buf)?;
        }
        let mut desc = file_descriptor(&buf).to_result().map_err(Error::Nom)?;
        for mut m in &mut desc.messages {
            if m.path.as_os_str().is_empty() {
                m.path = in_file.to_path_buf();
                if !import_search_path.is_empty() {
                    if let Ok(p) = m.path.clone().strip_prefix(&import_search_path[0]) {
                        m.import = p.to_path_buf();
                    }
                }
            }
        }
        // proto files with no packages are given an implicit module,
        // since every generated Rust source file represents a module
        desc.module = if desc.package.is_empty() {
            get_file_stem(in_file)?
        } else {
            desc.package.clone()
        };

        desc.fetch_imports(&in_file, import_search_path)?;
        Ok(desc)
    }

    fn sanity_checks(&self) -> Result<()> {
        for m in &self.messages {
            m.sanity_checks(&self)?;
        }
        Ok(())
    }

    /// Get messages and enums from imports
    fn fetch_imports(&mut self, in_file: &Path, import_search_path: &[PathBuf]) -> Result<()> {
        for m in &mut self.messages {
            m.set_package("", &self.module);
        }
        for m in &mut self.enums {
            m.set_package("", &self.module);
        }

        for import in &self.import_paths {
            // this is the same logic as the C preprocessor;
            // if the include path item is absolute, then append the filename,
            // otherwise it is always relative to the file.
            let mut matching_file = None;
            for path in import_search_path {
                let candidate = if path.is_absolute() {
                    path.join(&import)
                } else {
                    in_file
                        .parent()
                        .map_or_else(|| path.join(&import), |p| p.join(path).join(&import))
                };
                if candidate.exists() {
                    matching_file = Some(candidate);
                    break;
                }
            }
            if matching_file.is_none() {
                return Err(Error::InvalidImport(format!(
                    "file {} not found on import path",
                    import.display()
                )));
            }
            let proto_file = matching_file.unwrap();
            let mut f = FileDescriptor::read_proto(&proto_file, import_search_path)?;

            // if the proto has a packge then the names will be prefixed
            let package = f.package.clone();
            let module = f.module.clone();
            self.messages.extend(f.messages.drain(..).map(|mut m| {
                if m.package.is_empty() {
                    m.set_package(&package, &module);
                }
                if m.path.as_os_str().is_empty() {
                    m.path = proto_file.clone();
                }
                if m.import.as_os_str().is_empty() {
                    m.import = import.clone();
                }
                m.set_imported();
                m
            }));
            self.enums.extend(f.enums.drain(..).map(|mut e| {
                if e.package.is_empty() {
                    e.set_package(&package, &module);
                }
                if e.path.as_os_str().is_empty() {
                    e.path = proto_file.clone();
                }
                if e.import.as_os_str().is_empty() {
                    e.import = import.clone();
                }
                e.imported = true;
                e
            }));
        }
        Ok(())
    }

    fn set_defaults(&mut self) -> Result<()> {
        // set map fields as required (they are equivalent to repeated message)
        for m in &mut self.messages {
            m.set_map_required();
        }
        // if proto3, then changes several defaults
        if let Syntax::Proto3 = self.syntax {
            for m in &mut self.messages {
                m.set_repeated_as_packed();
            }
        }
        // this is very inefficient but we don't care ...
        //let msgs = self.messages.clone();
        let copy = self.clone();
        for m in &mut self.messages {
            m.sanitize_defaults(&copy)?; //&msgs, &self.enums)?; ???
        }
        // force packed only on primitives
        for m in &mut self.messages {
            m.unset_packed_non_primitives();
        }
        Ok(())
    }

    fn sanitize_names(&mut self) {
        for m in &mut self.messages {
            m.sanitize_names();
        }
        for e in &mut self.enums {
            e.sanitize_names();
        }
    }

    /// Breaks cycles by adding boxes when necessary
    fn break_cycles(&mut self, error_cycle: bool) -> Result<()> {
        // get strongly connected components
        let sccs = self.sccs();

        fn is_cycle(scc: &[MessageIndex], desc: &FileDescriptor) -> bool {
            scc.iter()
                .map(|m| m.get_message(desc))
                .flat_map(|m| m.all_fields())
                .filter(|f| !f.boxed)
                .filter_map(|f| f.typ.message())
                .any(|m| scc.contains(m))
        }

        // sccs are sub DFS trees so if there is a edge connecting a node to
        // another node higher in the scc list, then this is a cycle. (Note that
        // we may have several cycles per scc).
        //
        // Technically we only need to box one edge (optional field) per cycle to
        // have Sized structs. Unfortunately, scc root depend on the order we
        // traverse the graph so such a field is not guaranteed to always be the same.
        //
        // For now, we decide (see discussion in #121) to box all optional fields
        // within a scc. We favor generated code stability over performance.
        for scc in &sccs {
            debug!("scc: {:?}", scc);
            for (i, v) in scc.iter().enumerate() {
                // cycles with v as root
                let cycles = v
                    .get_message(self)
                    .all_fields()
                    .filter_map(|f| f.typ.message())
                    .filter_map(|m| scc[i..].iter().position(|n| n == m))
                    .collect::<Vec<_>>();
                for cycle in cycles {
                    let cycle = &scc[i..i + cycle + 1];
                    debug!("cycle: {:?}", &cycle);
                    for v in cycle {
                        for f in v
                            .get_message_mut(self)
                            .all_fields_mut()
                            .filter(|f| f.frequency == Frequency::Optional)
                            .filter(|f| f.typ.message().map_or(false, |m| cycle.contains(m)))
                        {
                            f.boxed = true;
                        }
                    }
                    if is_cycle(cycle, self) {
                        if error_cycle {
                            return Err(Error::Cycle(
                                cycle
                                    .iter()
                                    .map(|m| m.get_message(self).name.clone())
                                    .collect(),
                            ));
                        } else {
                            for v in cycle {
                                warn!(
                                    "Unsound proto file would result in infinite size Messages.\n\
                                     Cycle detected in messages {:?}.\n\
                                     Modifying required fields into optional fields",
                                    cycle
                                        .iter()
                                        .map(|m| &m.get_message(self).name)
                                        .collect::<Vec<_>>()
                                );
                                for f in v
                                    .get_message_mut(self)
                                    .all_fields_mut()
                                    .filter(|f| f.frequency == Frequency::Required)
                                    .filter(|f| {
                                        f.typ.message().map_or(false, |m| cycle.contains(m))
                                    })
                                {
                                    f.boxed = true;
                                    f.frequency = Frequency::Optional;
                                }
                            }
                        }
                    }
                }
            }
        }
        Ok(())
    }

    fn get_full_names(&mut self) -> (HashMap<String, MessageIndex>, HashMap<String, EnumIndex>) {
        fn rec_full_names(
            m: &mut Message,
            index: &mut MessageIndex,
            full_msgs: &mut HashMap<String, MessageIndex>,
            full_enums: &mut HashMap<String, EnumIndex>,
        ) {
            m.index = index.clone();
            if m.package.is_empty() {
                full_msgs.insert(m.name.clone(), index.clone());
            } else {
                full_msgs.insert(format!("{}.{}", m.package, m.name), index.clone());
            }
            for (i, e) in m.enums.iter_mut().enumerate() {
                let index = EnumIndex {
                    msg_index: index.clone(),
                    index: i,
                };
                e.index = index.clone();
                full_enums.insert(format!("{}.{}", e.package, e.name), index);
            }
            for (i, m) in m.messages.iter_mut().enumerate() {
                index.push(i);
                rec_full_names(m, index, full_msgs, full_enums);
                index.pop();
            }
        }

        let mut full_msgs = HashMap::new();
        let mut full_enums = HashMap::new();
        let mut index = MessageIndex { indexes: vec![] };
        for (i, m) in self.messages.iter_mut().enumerate() {
            index.push(i);
            rec_full_names(m, &mut index, &mut full_msgs, &mut full_enums);
            index.pop();
        }
        for (i, e) in self.enums.iter_mut().enumerate() {
            let index = EnumIndex {
                msg_index: index.clone(),
                index: i,
            };
            e.index = index.clone();
            if e.package.is_empty() {
                full_enums.insert(e.name.clone(), index.clone());
            } else {
                full_enums.insert(format!("{}.{}", e.package, e.name), index.clone());
            }
        }
        (full_msgs, full_enums)
    }

    fn resolve_types(&mut self) -> Result<()> {
        let (full_msgs, full_enums) = self.get_full_names();

        fn rec_resolve_types(
            m: &mut Message,
            full_msgs: &HashMap<String, MessageIndex>,
            full_enums: &HashMap<String, EnumIndex>,
        ) -> Result<()> {
            // Interestingly, we can't call all_fields_mut to iterate over the
            // fields here: writing out the field traversal as below lets Rust
            // split m's mutable borrow, permitting the loop body to use fields
            // of `m` other than `fields` and `oneofs`.
            'types: for typ in m
                .fields
                .iter_mut()
                .chain(m.oneofs.iter_mut().flat_map(|o| o.fields.iter_mut()))
                .map(|f| &mut f.typ)
                .flat_map(|typ| match *typ {
                    FieldType::Map(ref mut key, ref mut value) => {
                        vec![&mut **key, &mut **value].into_iter()
                    }
                    _ => vec![typ].into_iter(),
                })
            {
                if let FieldType::MessageOrEnum(name) = typ.clone() {
                    let test_names: Vec<String> = if name.starts_with('.') {
                        vec![name.clone().split_off(1)]
                    } else if m.package.is_empty() {
                        vec![name.clone(), format!("{}.{}", m.name, name)]
                    } else {
                        vec![
                            name.clone(),
                            format!("{}.{}", m.package, name),
                            format!("{}.{}.{}", m.package, m.name, name),
                        ]
                    };
                    for name in &test_names {
                        if let Some(msg) = full_msgs.get(&*name) {
                            *typ = FieldType::Message(msg.clone());
                            continue 'types;
                        } else if let Some(e) = full_enums.get(&*name) {
                            *typ = FieldType::Enum(e.clone());
                            continue 'types;
                        }
                    }
                    return Err(Error::MessageOrEnumNotFound(name));
                }
            }
            for m in m.messages.iter_mut() {
                rec_resolve_types(m, full_msgs, full_enums)?;
            }
            Ok(())
        }

        for m in self.messages.iter_mut() {
            rec_resolve_types(m, &full_msgs, &full_enums)?;
        }
        Ok(())
    }

    fn write<W: Write>(&self, w: &mut W, filename: &str, config: &Config) -> Result<()> {
        println!(
            "Found {} messages, and {} enums",
            self.messages.len(),
            self.enums.len()
        );
        if config.headers {
            self.write_headers(w, filename)?;
        }
        self.write_package_start(w)?;
        self.write_uses(w, config)?;
        self.write_imports(w)?;
        self.write_enums(w)?;
        self.write_messages(w, config)?;
        self.write_rpc_services(w, config)?;
        self.write_package_end(w)?;
        Ok(())
    }

    fn write_headers<W: Write>(&self, w: &mut W, filename: &str) -> Result<()> {
        writeln!(
            w,
            "// Automatically generated rust module for '{}' file",
            filename
        )?;
        writeln!(w)?;
        writeln!(w, "#![allow(non_snake_case)]")?;
        writeln!(w, "#![allow(non_upper_case_globals)]")?;
        writeln!(w, "#![allow(non_camel_case_types)]")?;
        writeln!(w, "#![allow(unused_imports)]")?;
        writeln!(w, "#![allow(unknown_lints)]")?;
        writeln!(w, "#![allow(clippy::all)]")?;

        writeln!(w, "#![cfg_attr(rustfmt, rustfmt_skip)]")?;
        writeln!(w)?;
        Ok(())
    }

    fn write_package_start<W: Write>(&self, w: &mut W) -> Result<()> {
        writeln!(w)?;
        Ok(())
    }

    fn write_uses<W: Write>(&self, w: &mut W, config: &Config) -> Result<()> {
        if self.messages.iter().all(|m| m.is_unit()) {
            writeln!(
                w,
                "use quick_protobuf::{{BytesReader, Result, MessageRead, MessageWrite}};"
            )?;
            return Ok(());
        }

        if config.nostd {
            writeln!(w, "use alloc::vec::Vec;")?;
        }

        if self.messages.iter().any(|m| {
            m.all_fields()
                .any(|f| (f.typ.has_cow() || (f.packed() && f.typ.is_fixed_size())))
        }) {
            if config.nostd {
                writeln!(w, "use alloc::borrow::Cow;")?;
            } else {
                writeln!(w, "use std::borrow::Cow;")?;
            }
        }
        if config.nostd
            && self.messages.iter().any(|m| {
                self.owned && m.has_lifetime(&self, &mut Vec::new())
                    || m.all_fields().any(|f| f.boxed)
            })
        {
            writeln!(w)?;
            writeln!(w, "use alloc::boxed::Box;")?;
        }
        if self
            .messages
            .iter()
            .any(|m| m.all_fields().any(|f| f.typ.is_map()))
        {
            if config.hashbrown {
                writeln!(w, "use hashbrown::HashMap;")?;
                writeln!(w, "type KVMap<K, V> = HashMap<K, V>;")?;
            } else if config.nostd {
                writeln!(w, "use alloc::collections::BTreeMap;")?;
                writeln!(w, "type KVMap<K, V> = BTreeMap<K, V>;")?;
            } else {
                writeln!(w, "use std::collections::HashMap;")?;
                writeln!(w, "type KVMap<K, V> = HashMap<K, V>;")?;
            }
        }
        writeln!(
            w,
            "use quick_protobuf::{{MessageRead, MessageWrite, BytesReader, Writer, WriterBackend, Result}};"
        )?;

        if self.owned {
            write!(
                w,
                "\
                 use core::convert::TryFrom;\n\
                 use core::ops::Deref;\n\
                 use core::ops::DerefMut;\n\
                 "
            )?;
        }

        writeln!(w, "use quick_protobuf::sizeofs::*;")?;
        for include in &config.custom_includes {
            writeln!(w, "{}", include)?;
        }
        Ok(())
    }

    fn write_imports<W: Write>(&self, w: &mut W) -> Result<()> {
        // even if we don't have an explicit package, there is an implicit Rust module
        // This `use` allows us to refer to the package root.
        // NOTE! I'm suppressing not-needed 'use super::*' errors currently!
        let mut depth = self.package.split('.').count();
        if depth == 0 {
            depth = 1;
        }
        write!(w, "use ")?;
        for _ in 0..depth {
            write!(w, "super::")?;
        }
        writeln!(w, "*;")?;
        Ok(())
    }

    fn write_package_end<W: Write>(&self, w: &mut W) -> Result<()> {
        writeln!(w)?;
        Ok(())
    }

    fn write_enums<W: Write>(&self, w: &mut W) -> Result<()> {
        for m in self.enums.iter().filter(|e| !e.imported) {
            println!("Writing enum {}", m.name);
            writeln!(w)?;
            m.write_definition(w)?;
            writeln!(w)?;
            m.write_impl_default(w)?;
            writeln!(w)?;
            m.write_from_i32(w)?;
            writeln!(w)?;
            m.write_from_str(w)?;
        }
        Ok(())
    }

    fn write_rpc_services<W: Write>(&self, w: &mut W, config: &Config) -> Result<()> {
        for m in self.rpc_services.iter() {
            println!("Writing Rpc {}", m.service_name);
            writeln!(w)?;
            m.write_definition(w, config)?;
        }
        Ok(())
    }

    fn write_messages<W: Write>(&self, w: &mut W, config: &Config) -> Result<()> {
        for m in self.messages.iter().filter(|m| !m.imported) {
            m.write(w, &self, config)?;
        }
        Ok(())
    }
}

/// Calculates the tag value
fn tag(number: u32, typ: &FieldType, packed: bool) -> u32 {
    number << 3 | typ.wire_type_num(packed)
}

/// "" is ("",""), "a" is ("","a"), "a.b" is ("a"."b"), and so forth.
fn split_package(package: &str) -> (&str, &str) {
    if package.is_empty() {
        ("", "")
    } else if let Some(i) = package.rfind('.') {
        (&package[0..i], &package[i + 1..])
    } else {
        ("", package)
    }
}

const MAGIC_HEADER: &str = "// Automatically generated mod.rs";

/// Given a file path, create or update the mod.rs file within its folder
fn update_mod_file(path: &Path) -> Result<()> {
    let mut file = path.to_path_buf();
    use std::fs::OpenOptions;
    use std::io::prelude::*;

    let name = file.file_stem().unwrap().to_string_lossy().to_string();
    file.pop();
    file.push("mod.rs");
    let matches = "pub mod ";
    let mut present = false;
    let mut exists = false;
    if let Ok(f) = File::open(&file) {
        exists = true;
        let mut first = true;
        for line in BufReader::new(f).lines() {
            let line = line?;
            if first {
                if line.find(MAGIC_HEADER).is_none() {
                    // it is NOT one of our generated mod.rs files, so don't modify it!
                    present = true;
                    break;
                }
                first = false;
            }
            if let Some(i) = line.find(matches) {
                let rest = &line[i + matches.len()..line.len() - 1];
                if rest == name {
                    // we already have a reference to this module...
                    present = true;
                    break;
                }
            }
        }
    }
    if !present {
        let mut f = if exists {
            OpenOptions::new().append(true).open(&file)?
        } else {
            let mut f = File::create(&file)?;
            writeln!(f, "{}", MAGIC_HEADER)?;
            f
        };
        writeln!(f, "pub mod {};", name)?;
    }
    Ok(())
}

/// get the proper sanitized file stem from an input file path
fn get_file_stem(path: &Path) -> Result<String> {
    let mut file_stem = path
        .file_stem()
        .and_then(|f| f.to_str())
        .map(|s| s.to_string())
        .ok_or_else(|| Error::OutputFile(format!("{}", path.display())))?;

    file_stem = file_stem.replace(|c: char| !c.is_alphanumeric(), "_");
    // will now be properly alphanumeric, but may be a keyword!
    sanitize_keyword(&mut file_stem);
    Ok(file_stem)
}<|MERGE_RESOLUTION|>--- conflicted
+++ resolved
@@ -848,8 +848,7 @@
         if !(self.messages.is_empty() && self.enums.is_empty() && self.oneofs.is_empty()) {
             writeln!(w)?;
             writeln!(w, "pub mod mod_{} {{", self.name)?;
-<<<<<<< HEAD
-            writeln!(w, "")?;
+            writeln!(w)?;
             if config.nostd {
                 writeln!(w, "use alloc::vec::Vec;")?;
             }
@@ -868,13 +867,6 @@
                     desc.owned && m.has_lifetime(desc, &mut Vec::new())
                         || m.all_fields().any(|f| f.boxed)
                 })
-=======
-            writeln!(w)?;
-            if self
-                .messages
-                .iter()
-                .any(|m| m.all_fields().any(|f| f.typ.has_cow()))
->>>>>>> d452c6cd
             {
                 writeln!(w)?;
                 writeln!(w, "use alloc::boxed::Box;")?;
