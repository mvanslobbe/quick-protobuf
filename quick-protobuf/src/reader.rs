//! A module to manage protobuf deserialization
//!
//! There are actually two main *readers*
//! - a `BytesReader` which parses data from a `&[u8]`
//! - a `Reader` which is a wrapper on `BytesReader` which has its own buffer. It provides
//! convenient functions to the user suche as `from_file`
//!
//! It is advised, for convenience to directly work with a `Reader`.

#[cfg(feature = "std")]
use std::fs::File;
#[cfg(feature = "std")]
use std::io::Read;
#[cfg(feature = "std")]
use std::path::Path;

#[cfg(not(feature = "std"))]
extern crate alloc;
#[cfg(not(feature = "std"))]
use alloc::vec::Vec;

use crate::errors::{Error, Result};
use crate::message::MessageRead;

use byteorder::ByteOrder;
use byteorder::LittleEndian as LE;

const WIRE_TYPE_VARINT: u8 = 0;
const WIRE_TYPE_FIXED64: u8 = 1;
const WIRE_TYPE_LENGTH_DELIMITED: u8 = 2;
const WIRE_TYPE_START_GROUP: u8 = 3;
const WIRE_TYPE_END_GROUP: u8 = 4;
const WIRE_TYPE_FIXED32: u8 = 5;

/// A struct to read protocol binary files
///
/// # Examples
///
/// ```rust
/// # mod foo_bar {
/// #     use quick_protobuf::{MessageRead, BytesReader, Result};
/// #     pub struct Foo {}
/// #     pub struct Bar {}
/// #     pub struct FooBar { pub foos: Vec<Foo>, pub bars: Vec<Bar>, }
/// #     impl<'a> MessageRead<'a> for FooBar {
/// #         fn from_reader(_: &mut BytesReader, _: &[u8]) -> Result<Self> {
/// #              Ok(FooBar { foos: vec![], bars: vec![] })
/// #         }
/// #     }
/// # }
///
/// // FooBar is a message generated from a proto file
/// // in parcicular it contains a `from_reader` function
/// use foo_bar::FooBar;
/// use quick_protobuf::{MessageRead, BytesReader};
///
/// fn main() {
///     // bytes is a buffer on the data we want to deserialize
///     // typically bytes is read from a `Read`:
///     // r.read_to_end(&mut bytes).expect("cannot read bytes");
///     let mut bytes: Vec<u8>;
///     # bytes = vec![];
///
///     // we can build a bytes reader directly out of the bytes
///     let mut reader = BytesReader::from_bytes(&bytes);
///
///     // now using the generated module decoding is as easy as:
///     let foobar = FooBar::from_reader(&mut reader, &bytes).expect("Cannot read FooBar");
///
///     // if instead the buffer contains a length delimited stream of message we could use:
///     // while !r.is_eof() {
///     //     let foobar: FooBar = r.read_message(&bytes).expect(...);
///     //     ...
///     // }
///     println!("Found {} foos and {} bars", foobar.foos.len(), foobar.bars.len());
/// }
/// ```
#[derive(Debug, Clone, PartialEq)]
pub struct BytesReader {
    start: usize,
    end: usize,
}

impl BytesReader {
    /// Creates a new reader from chunks of data
    pub fn from_bytes(bytes: &[u8]) -> BytesReader {
        BytesReader {
            start: 0,
            end: bytes.len(),
        }
    }

    /// Reads next tag, `None` if all bytes have been read
    #[inline(always)]
    pub fn next_tag(&mut self, bytes: &[u8]) -> Result<u32> {
        self.read_varint32(bytes)
    }

    /// Reads the next byte
    #[inline(always)]
    pub fn read_u8(&mut self, bytes: &[u8]) -> Result<u8> {
        let b = bytes.get(self.start).ok_or(Error::UnexpectedEndOfBuffer)?;
        self.start += 1;
        Ok(*b)
    }

    /// Reads the next varint encoded u64
    #[inline(always)]
    pub fn read_varint32(&mut self, bytes: &[u8]) -> Result<u32> {
        let mut b = self.read_u8(bytes)?;
        if b & 0x80 == 0 {
            return Ok(b as u32);
        }
        let mut r = (b & 0x7f) as u32;

        b = self.read_u8(bytes)?;
        r |= ((b & 0x7f) as u32) << 7;
        if b & 0x80 == 0 {
            return Ok(r);
        }

        b = self.read_u8(bytes)?;
        r |= ((b & 0x7f) as u32) << 14;
        if b & 0x80 == 0 {
            return Ok(r);
        }

        b = self.read_u8(bytes)?;
        r |= ((b & 0x7f) as u32) << 21;
        if b & 0x80 == 0 {
            return Ok(r);
        }

        b = self.read_u8(bytes)?;
        r |= ((b & 0xf) as u32) << 28;
        if b & 0x80 == 0 {
            return Ok(r);
        }

        // discards extra bytes
        for _ in 0..5 {
            if self.read_u8(bytes)? & 0x80 == 0 {
                return Ok(r);
            }
        }

        // cannot read more than 10 bytes
        Err(Error::Varint)
    }

    /// Reads the next varint encoded u64
    #[inline(always)]
    pub fn read_varint64(&mut self, bytes: &[u8]) -> Result<u64> {
        // part0
        let mut b = self.read_u8(bytes)?;
        if b & 0x80 == 0 {
            return Ok(b as u64);
        }
        let mut r0 = (b & 0x7f) as u32;

        b = self.read_u8(bytes)?;
        r0 |= ((b & 0x7f) as u32) << 7;
        if b & 0x80 == 0 {
            return Ok(r0 as u64);
        }

        b = self.read_u8(bytes)?;
        r0 |= ((b & 0x7f) as u32) << 14;
        if b & 0x80 == 0 {
            return Ok(r0 as u64);
        }

        b = self.read_u8(bytes)?;
        r0 |= ((b & 0x7f) as u32) << 21;
        if b & 0x80 == 0 {
            return Ok(r0 as u64);
        }

        // part1
        b = self.read_u8(bytes)?;
        let mut r1 = (b & 0x7f) as u32;
        if b & 0x80 == 0 {
            return Ok(r0 as u64 | (r1 as u64) << 28);
        }

        b = self.read_u8(bytes)?;
        r1 |= ((b & 0x7f) as u32) << 7;
        if b & 0x80 == 0 {
            return Ok(r0 as u64 | (r1 as u64) << 28);
        }

        b = self.read_u8(bytes)?;
        r1 |= ((b & 0x7f) as u32) << 14;
        if b & 0x80 == 0 {
            return Ok(r0 as u64 | (r1 as u64) << 28);
        }

        b = self.read_u8(bytes)?;
        r1 |= ((b & 0x7f) as u32) << 21;
        if b & 0x80 == 0 {
            return Ok(r0 as u64 | (r1 as u64) << 28);
        }

        // part2
        b = self.read_u8(bytes)?;
        let mut r2 = (b & 0x7f) as u32;
        if b & 0x80 == 0 {
            return Ok((r0 as u64 | (r1 as u64) << 28) | (r2 as u64) << 56);
        }

        b = self.read_u8(bytes)?;
        r2 |= (b as u32) << 7;
        if b & 0x80 == 0 {
            return Ok((r0 as u64 | (r1 as u64) << 28) | (r2 as u64) << 56);
        }

        // cannot read more than 10 bytes
        Err(Error::Varint)
    }

    /// Reads int32 (varint)
    #[inline]
    pub fn read_int32(&mut self, bytes: &[u8]) -> Result<i32> {
        self.read_varint32(bytes).map(|i| i as i32)
    }

    /// Reads int64 (varint)
    #[inline]
    pub fn read_int64(&mut self, bytes: &[u8]) -> Result<i64> {
        self.read_varint64(bytes).map(|i| i as i64)
    }

    /// Reads uint32 (varint)
    #[inline]
    pub fn read_uint32(&mut self, bytes: &[u8]) -> Result<u32> {
        self.read_varint32(bytes)
    }

    /// Reads uint64 (varint)
    #[inline]
    pub fn read_uint64(&mut self, bytes: &[u8]) -> Result<u64> {
        self.read_varint64(bytes)
    }

    /// Reads sint32 (varint)
    #[inline]
    pub fn read_sint32(&mut self, bytes: &[u8]) -> Result<i32> {
        // zigzag
        let n = self.read_varint32(bytes)?;
        Ok(((n >> 1) as i32) ^ (-((n & 1) as i32)))
    }

    /// Reads sint64 (varint)
    #[inline]
    pub fn read_sint64(&mut self, bytes: &[u8]) -> Result<i64> {
        // zigzag
        let n = self.read_varint64(bytes)?;
        Ok(((n >> 1) as i64) ^ (-((n & 1) as i64)))
    }

    /// Reads fixed64 (little endian u64)
    #[inline]
    fn read_fixed<M, F: Fn(&[u8]) -> M>(&mut self, bytes: &[u8], len: usize, read: F) -> Result<M> {
        let v = read(&bytes.get(self.start..self.start + len).ok_or_else(|| {
            Error::Io(io::Error::new(
                io::ErrorKind::UnexpectedEof,
                "Cannot read next bytes",
            ))
        })?);
        self.start += len;
        Ok(v)
    }

    /// Reads fixed64 (little endian u64)
    #[inline]
    pub fn read_fixed64(&mut self, bytes: &[u8]) -> Result<u64> {
        self.read_fixed(bytes, 8, LE::read_u64)
    }

    /// Reads fixed32 (little endian u32)
    #[inline]
    pub fn read_fixed32(&mut self, bytes: &[u8]) -> Result<u32> {
        self.read_fixed(bytes, 4, LE::read_u32)
    }

    /// Reads sfixed64 (little endian i64)
    #[inline]
    pub fn read_sfixed64(&mut self, bytes: &[u8]) -> Result<i64> {
        self.read_fixed(bytes, 8, LE::read_i64)
    }

    /// Reads sfixed32 (little endian i32)
    #[inline]
    pub fn read_sfixed32(&mut self, bytes: &[u8]) -> Result<i32> {
        self.read_fixed(bytes, 4, LE::read_i32)
    }

    /// Reads float (little endian f32)
    #[inline]
    pub fn read_float(&mut self, bytes: &[u8]) -> Result<f32> {
        self.read_fixed(bytes, 4, LE::read_f32)
    }

    /// Reads double (little endian f64)
    #[inline]
    pub fn read_double(&mut self, bytes: &[u8]) -> Result<f64> {
        self.read_fixed(bytes, 8, LE::read_f64)
    }

    /// Reads bool (varint, check if == 0)
    #[inline]
    pub fn read_bool(&mut self, bytes: &[u8]) -> Result<bool> {
        self.read_varint32(bytes).map(|i| i != 0)
    }

    /// Reads enum, encoded as i32
    #[inline]
    pub fn read_enum<E: From<i32>>(&mut self, bytes: &[u8]) -> Result<E> {
        self.read_int32(bytes).map(|e| e.into())
    }

    /// First reads a varint and use it as size to read a generic object
    #[inline(always)]
    fn read_len_varint<'a, M, F>(&mut self, bytes: &'a [u8], read: F) -> Result<M>
    where
        F: FnMut(&mut BytesReader, &'a [u8]) -> Result<M>,
    {
        let len = self.read_varint32(bytes)? as usize;
        self.read_len(bytes, read, len)
    }

    /// Reads a certain number of bytes specified by len
    #[inline(always)]
    fn read_len<'a, M, F>(&mut self, bytes: &'a [u8], mut read: F, len: usize) -> Result<M>
    where
        F: FnMut(&mut BytesReader, &'a [u8]) -> Result<M>,
    {
        let cur_end = self.end;
        self.end = self.start + len;
        let v = read(self, bytes)?;
        self.start = self.end;
        self.end = cur_end;
        Ok(v)
    }

    /// Reads bytes (Vec<u8>)
    #[inline]
    pub fn read_bytes<'a>(&mut self, bytes: &'a [u8]) -> Result<&'a [u8]> {
        self.read_len_varint(bytes, |r, b| {
            b.get(r.start..r.end).ok_or_else(|| {
                Error::Io(io::Error::new(
                    io::ErrorKind::UnexpectedEof,
                    "Cannot read next bytes",
                ))
            })
        })
    }

    /// Reads string (String)
    #[inline]
    pub fn read_string<'a>(&mut self, bytes: &'a [u8]) -> Result<&'a str> {
        self.read_len_varint(bytes, |r, b| {
<<<<<<< HEAD
            ::core::str::from_utf8(&b[r.start..r.end]).map_err(|e| e.into())
=======
            b.get(r.start..r.end)
                .ok_or_else(|| {
                    Error::Io(io::Error::new(
                        io::ErrorKind::UnexpectedEof,
                        "Cannot read next bytes",
                    ))
                })
                .and_then(|x| ::std::str::from_utf8(x).map_err(|e| e.into()))
>>>>>>> 5f0516b4
        })
    }

    /// Reads packed repeated field (Vec<M>)
    ///
    /// Note: packed field are stored as a variable length chunk of data, while regular repeated
    /// fields behaves like an iterator, yielding their tag everytime
    #[inline]
    pub fn read_packed<'a, M, F>(&mut self, bytes: &'a [u8], mut read: F) -> Result<Vec<M>>
    where
        F: FnMut(&mut BytesReader, &'a [u8]) -> Result<M>,
    {
        self.read_len_varint(bytes, |r, b| {
            let mut v = Vec::new();
            while !r.is_eof() {
                v.push(read(r, b)?);
            }
            Ok(v)
        })
    }

    /// Reads packed repeated field where M can directly be transmutted from raw bytes
    ///
    /// Note: packed field are stored as a variable length chunk of data, while regular repeated
    /// fields behaves like an iterator, yielding their tag everytime
    #[inline]
    pub fn read_packed_fixed<'a, M>(&mut self, bytes: &'a [u8]) -> Result<&'a [M]> {
        let len = self.read_varint32(bytes)? as usize;
        if self.len() < len {
            return Err(Error::UnexpectedEndOfBuffer);
        }
        let n = len / ::core::mem::size_of::<M>();
        let slice = unsafe {
            ::core::slice::from_raw_parts(
                bytes.get_unchecked(self.start) as *const u8 as *const M,
                n,
            )
        };
        self.start += len;
        Ok(slice)
    }

    /// Reads a nested message
    ///
    /// First reads a varint and interprets it as the length of the message
    #[inline]
    pub fn read_message<'a, M>(&mut self, bytes: &'a [u8]) -> Result<M>
    where
        M: MessageRead<'a>,
    {
        self.read_len_varint(bytes, M::from_reader)
    }

    /// Reads a nested message
    ///
    /// Reads just the message and does not try to read it's size first.
    ///  * 'len' - The length of the message to be read.
    #[inline]
    pub fn read_message_by_len<'a, M>(&mut self, bytes: &'a [u8], len: usize) -> Result<M>
    where
        M: MessageRead<'a>,
    {
        self.read_len(bytes, M::from_reader, len)
    }

    /// Reads a map item: (key, value)
    #[inline]
    pub fn read_map<'a, K, V, F, G>(
        &mut self,
        bytes: &'a [u8],
        mut read_key: F,
        mut read_val: G,
    ) -> Result<(K, V)>
    where
        F: FnMut(&mut BytesReader, &'a [u8]) -> Result<K>,
        G: FnMut(&mut BytesReader, &'a [u8]) -> Result<V>,
        K: ::core::fmt::Debug + Default,
        V: ::core::fmt::Debug + Default,
    {
        self.read_len_varint(bytes, |r, bytes| {
            let mut k = K::default();
            let mut v = V::default();
            while !r.is_eof() {
                let t = r.read_u8(bytes)?;
                match t >> 3 {
                    1 => k = read_key(r, bytes)?,
                    2 => v = read_val(r, bytes)?,
                    t => return Err(Error::Map(t)),
                }
            }
            Ok((k, v))
        })
    }

    /// Reads unknown data, based on its tag value (which itself gives us the wire_type value)
    #[inline]
    pub fn read_unknown(&mut self, bytes: &[u8], tag_value: u32) -> Result<()> {
        match (tag_value & 0x7) as u8 {
            WIRE_TYPE_VARINT => {
                self.read_varint64(bytes)?;
            }
            WIRE_TYPE_FIXED64 => self.start += 8,
            WIRE_TYPE_FIXED32 => self.start += 4,
            WIRE_TYPE_LENGTH_DELIMITED => {
                let len = self.read_varint64(bytes)? as usize;
                self.start += len;
            }
            WIRE_TYPE_START_GROUP | WIRE_TYPE_END_GROUP => {
                return Err(Error::Deprecated("group"));
            }
            t => {
                return Err(Error::UnknownWireType(t));
            }
        }
        Ok(())
    }

    /// Gets the remaining length of bytes not read yet
    #[inline(always)]
    pub fn len(&self) -> usize {
        self.end - self.start
    }

    /// Checks if `self.len == 0`
    #[inline(always)]
    pub fn is_eof(&self) -> bool {
        self.start == self.end
    }

    /// Advance inner cursor to the end
    pub fn read_to_end(&mut self) {
        self.start = self.end;
    }
}

/// A struct to read protobuf data
///
/// Contrary to `BytesReader`, this struct will own a buffer
///
/// # Examples
///
/// ```rust,should_panic
/// # mod foo_bar {
/// #     use quick_protobuf::{MessageRead, BytesReader, Result};
/// #     pub struct Foo {}
/// #     pub struct Bar {}
/// #     pub struct FooBar { pub foos: Vec<Foo>, pub bars: Vec<Bar>, }
/// #     impl<'a> MessageRead<'a> for FooBar {
/// #         fn from_reader(_: &mut BytesReader, _: &[u8]) -> Result<Self> {
/// #              Ok(FooBar { foos: vec![], bars: vec![] })
/// #         }
/// #     }
/// # }
///
/// // FooBar is a message generated from a proto file
/// // In particular it implements the `MessageRead` trait, containing a `from_reader` function.
/// use foo_bar::FooBar;
/// use quick_protobuf::Reader;
///
/// fn main() {
///     // create a reader, which will parse the protobuf binary file and pop events
///     // this reader will read the entire file into an internal buffer
///     let mut reader = Reader::from_file("/path/to/binary/protobuf.bin")
///         .expect("Cannot read input file");
///
///     // Use the generated module fns with the reader to convert your data into rust structs.
///     //
///     // Depending on your input file, the message can or not be prefixed with the encoded length
///     // for instance, a *stream* which contains several messages generally split them using this
///     // technique (see https://developers.google.com/protocol-buffers/docs/techniques#streaming)
///     //
///     // To read a message without a length prefix you can directly call `FooBar::from_reader`:
///     // let foobar = reader.read(FooBar::from_reader).expect("Cannot read FooBar message");
///     //
///     // Else to read a length then a message, you can use:
///     let foobar: FooBar = reader.read(|r, b| r.read_message(b))
///         .expect("Cannot read FooBar message");
///     // Reader::read_message uses `FooBar::from_reader` internally through the `MessageRead`
///     // trait.
///
///     println!("Found {} foos and {} bars!", foobar.foos.len(), foobar.bars.len());
/// }
/// ```
pub struct Reader {
    buffer: Vec<u8>,
    inner: BytesReader,
}

impl Reader {
    /// Creates a new `Reader`
    #[cfg(feature = "std")]
    pub fn from_reader<R: Read>(mut r: R, capacity: usize) -> Result<Reader> {
        let mut buf = Vec::with_capacity(capacity);
        unsafe {
            buf.set_len(capacity);
        }
        buf.shrink_to_fit();
        r.read_exact(&mut buf)?;
        Ok(Reader::from_bytes(buf))
    }

    /// Creates a new `Reader` out of a file path
    #[cfg(feature = "std")]
    pub fn from_file<P: AsRef<Path>>(src: P) -> Result<Reader> {
        let len = src.as_ref().metadata().unwrap().len() as usize;
        let f = File::open(src)?;
        Reader::from_reader(f, len)
    }

    /// Creates a new reader consuming the bytes
    pub fn from_bytes(bytes: Vec<u8>) -> Reader {
        let reader = BytesReader {
            start: 0,
            end: bytes.len(),
        };
        Reader {
            buffer: bytes,
            inner: reader,
        }
    }

    /// Run a `BytesReader` dependent function
    #[inline]
    pub fn read<'a, M, F>(&'a mut self, mut read: F) -> Result<M>
    where
        F: FnMut(&mut BytesReader, &'a [u8]) -> Result<M>,
    {
        read(&mut self.inner, &self.buffer)
    }

    /// Gets the inner `BytesReader`
    pub fn inner(&mut self) -> &mut BytesReader {
        &mut self.inner
    }

    /// Gets the buffer used internally
    pub fn buffer(&self) -> &[u8] {
        &self.buffer
    }
}

/// Deserialize a `MessageRead from a `&[u8]`
pub fn deserialize_from_slice<'a, M: MessageRead<'a>>(bytes: &'a [u8]) -> Result<M> {
    let mut reader = BytesReader::from_bytes(&bytes);
    reader.read_message::<M>(&bytes)
}

#[test]
fn test_varint() {
    let data = [0x96, 0x01];
    let mut r = BytesReader::from_bytes(&data[..]);
    assert_eq!(150, r.read_varint32(&data[..]).unwrap());
    assert!(r.is_eof());
}<|MERGE_RESOLUTION|>--- conflicted
+++ resolved
@@ -261,12 +261,11 @@
     /// Reads fixed64 (little endian u64)
     #[inline]
     fn read_fixed<M, F: Fn(&[u8]) -> M>(&mut self, bytes: &[u8], len: usize, read: F) -> Result<M> {
-        let v = read(&bytes.get(self.start..self.start + len).ok_or_else(|| {
-            Error::Io(io::Error::new(
-                io::ErrorKind::UnexpectedEof,
-                "Cannot read next bytes",
-            ))
-        })?);
+        let v = read(
+            &bytes
+                .get(self.start..self.start + len)
+                .ok_or_else(|| Error::UnexpectedEndOfBuffer)?,
+        );
         self.start += len;
         Ok(v)
     }
@@ -347,12 +346,8 @@
     #[inline]
     pub fn read_bytes<'a>(&mut self, bytes: &'a [u8]) -> Result<&'a [u8]> {
         self.read_len_varint(bytes, |r, b| {
-            b.get(r.start..r.end).ok_or_else(|| {
-                Error::Io(io::Error::new(
-                    io::ErrorKind::UnexpectedEof,
-                    "Cannot read next bytes",
-                ))
-            })
+            b.get(r.start..r.end)
+                .ok_or_else(|| Error::UnexpectedEndOfBuffer)
         })
     }
 
@@ -360,18 +355,9 @@
     #[inline]
     pub fn read_string<'a>(&mut self, bytes: &'a [u8]) -> Result<&'a str> {
         self.read_len_varint(bytes, |r, b| {
-<<<<<<< HEAD
-            ::core::str::from_utf8(&b[r.start..r.end]).map_err(|e| e.into())
-=======
             b.get(r.start..r.end)
-                .ok_or_else(|| {
-                    Error::Io(io::Error::new(
-                        io::ErrorKind::UnexpectedEof,
-                        "Cannot read next bytes",
-                    ))
-                })
-                .and_then(|x| ::std::str::from_utf8(x).map_err(|e| e.into()))
->>>>>>> 5f0516b4
+                .ok_or_else(|| Error::UnexpectedEndOfBuffer)
+                .and_then(|x| ::core::str::from_utf8(x).map_err(|e| e.into()))
         })
     }
 
